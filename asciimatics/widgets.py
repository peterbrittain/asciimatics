--- conflicted
+++ resolved
@@ -2143,15 +2143,11 @@
 
     It consists of a framed box with option label.
     """
-
-<<<<<<< HEAD
-    def __init__(self, height, label=None, name=None, as_string=False, line_wrap=False, parser=None,
-=======
+    
     __slots__ = ["_label", "_line", "_column", "_start_line", "_start_column", "_required_height", "_as_string",
                  "_line_wrap", "_on_change", "_reflowed_text_cache"]
 
-    def __init__(self, height, label=None, name=None, as_string=False, line_wrap=False,
->>>>>>> 3131f597
+    def __init__(self, height, label=None, name=None, as_string=False, line_wrap=False, parser=None,
                  on_change=None, **kwargs):
         """
         :param height: The required number of input lines for this TextBox.
