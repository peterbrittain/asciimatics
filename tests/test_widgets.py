# -*- coding: utf-8 -*-
from __future__ import division
from __future__ import absolute_import
from __future__ import print_function
from __future__ import unicode_literals
from datetime import date, time
from time import sleep
from mock import patch
from builtins import chr
import unittest
import sys
from mock.mock import MagicMock
from asciimatics.event import KeyboardEvent, MouseEvent
from asciimatics.exceptions import NextScene, StopApplication, InvalidFields
from asciimatics.scene import Scene
from asciimatics.screen import Screen, Canvas
from asciimatics.widgets import Frame, Layout, Button, Label, TextBox, Text, \
    Divider, RadioButtons, CheckBox, PopUpDialog, ListBox, Widget, MultiColumnListBox, FileBrowser, \
    DatePicker, TimePicker, Background


class TestFrame(Frame):
    def __init__(self, screen, has_border=True, reduce_cpu=False, label_height=1):
        super(TestFrame, self).__init__(screen,
                                        screen.height,
                                        screen.width,
                                        name="Test Form",
                                        has_border=has_border,
                                        hover_focus=True,
                                        reduce_cpu=reduce_cpu)
        layout = Layout([1, 18, 1])
        self.add_layout(layout)
        self._reset_button = Button("Reset", self._reset)
        self.label = Label("Group 1:", height=label_height)
        layout.add_widget(self.label, 1)
        layout.add_widget(TextBox(5,
                                  label="My First Box:",
                                  name="TA",
                                  on_change=self._on_change), 1)
        layout.add_widget(
            Text(label="Text1:", name="TB", on_change=self._on_change), 1)
        layout.add_widget(
            Text(label="Text2:",
                 name="TC",
                 on_change=self._on_change,
                 validator="^[0-9]*$"), 1)
        layout.add_widget(
            Text(label="Text3:",
                 name="TD",
                 on_change=self._on_change,
                 validator=lambda x: x in ("", "a")), 1)
        layout.add_widget(Divider(height=2), 1)
        layout.add_widget(Label("Group 2:"), 1)
        layout.add_widget(RadioButtons([("Option 1", 1),
                                        ("Option 2", 2),
                                        ("Option 3", 3)],
                                       label="A Longer Selection:",
                                       name="Things",
                                       on_change=self._on_change), 1)
        layout.add_widget(CheckBox("Field 1",
                                   label="A very silly long name for fields:",
                                   name="CA",
                                   on_change=self._on_change), 1)
        layout.add_widget(
            CheckBox("Field 2", name="CB", on_change=self._on_change), 1)
        layout.add_widget(
            CheckBox("Field 3", name="CC", on_change=self._on_change), 1)
        layout.add_widget(Divider(height=3), 1)
        layout2 = Layout([1, 1, 1])
        self.add_layout(layout2)
        layout2.add_widget(self._reset_button, 0)
        layout2.add_widget(Button("View Data", self._view), 1)
        layout2.add_widget(Button("Quit", self._quit), 2)
        self.fix()

    def _on_change(self):
        changed = False
        self.save()
        for key, value in self.data.items():
            if isinstance(value, bool):
                if value:
                    changed = True
                    break
            if isinstance(value, int):
                if value != 1:
                    changed = True
                    break
            elif value is None:
                continue
            elif len(value) != 0:
                changed = True
                break
        self._reset_button.disabled = not changed

    def _reset(self):
        self.reset()
        raise NextScene()

    def _view(self):
        # Build result of this form and display it.
        self.save()
        raise NextScene()

    @staticmethod
    def _quit():
        raise StopApplication("User requested exit")


class TestFrame2(Frame):
    def __init__(self, screen, init_values):
        super(TestFrame2, self).__init__(screen,
                                         screen.height,
                                         screen.width,
                                         data={"selected": "None"},
                                         title="Test Frame 2")
        # Create the form for displaying the list of contacts.
        self._list_view = ListBox(
            Widget.FILL_FRAME,
            init_values,
            name="contacts",
            on_change=self._on_pick,
            on_select=self._on_select)
        self._edit_button = Button("Edit", self._edit)
        self._delete_button = Button("Delete", self._delete)
        layout = Layout([100], fill_frame=True)
        self.add_layout(layout)
        layout.add_widget(self._list_view)
        layout.add_widget(Divider())
        layout2 = Layout([1, 1, 1, 1])
        self.add_layout(layout2)
        layout2.add_widget(Button("Add", self._add), 0)
        layout2.add_widget(self._edit_button, 1)
        layout2.add_widget(self._delete_button, 2)
        layout2.add_widget(Button("Quit", self._quit), 3)
        layout3 = Layout([100])
        self.add_layout(layout3)
        self._info_text = Text(label="Selected:", name="selected")
        self._info_text.disabled = True
        layout3.add_widget(self._info_text)
        self.fix()
        self._on_pick()

    def _on_select(self):
        self._info_text.value = str(self._list_view.value)
        self.save()

    def _on_pick(self):
        self._edit_button.disabled = self._list_view.value is None
        self._delete_button.disabled = self._list_view.value is None

    @staticmethod
    def _add():
        raise NextScene("Add")

    @staticmethod
    def _edit():
        raise NextScene("Edit")

    @staticmethod
    def _delete():
        raise NextScene("Delete")

    @staticmethod
    def _quit():
        raise StopApplication("User pressed quit")


class TestFrame3(Frame):
    def __init__(self, screen):
        super(TestFrame3, self).__init__(screen, 10, 20,
                                         name="Blank",
                                         has_shadow=True)
        self.fix()


class TestFrame4(Frame):
    def __init__(self, screen):
        super(TestFrame4, self).__init__(
            screen, screen.height, screen.width, has_border=False, name="My Form")

        # State tracking for callbacks
        self.selected = None
        self.highlighted = None

        # Simple full-page Widget
        layout = Layout([1], fill_frame=True)
        self.add_layout(layout)
        self.file_list = FileBrowser(Widget.FILL_FRAME,
                                     "/",
                                     name="file_list",
                                     on_select=self.select,
                                     on_change=self.change)
        layout.add_widget(self.file_list)
        self.fix()

    def select(self):
        self.selected = self.file_list.value

    def change(self):
        self.highlighted = self.file_list.value


class TestFrame5(Frame):
    def __init__(self, screen):
        super(TestFrame5, self).__init__(
            screen, screen.height, screen.width, has_border=True, name="My Form")

        # Simple full-page Widget
        layout = Layout([1], fill_frame=True)
        self.add_layout(layout)
        self.date_widget = DatePicker(
            label="Date:", name="date", year_range=range(1999, 2020), on_change=self._changed)
        self.date_widget.value = date(2017, 1, 2)
        layout.add_widget(self.date_widget)
        self.time_widget = TimePicker(
            label="Time:", name="time", seconds=True, on_change=self._changed)
        self.time_widget.value = time(12, 0, 59)
        layout.add_widget(self.time_widget)
        self.fix()

        # State tracking for widgets
        self.changed = False

    def _changed(self):
        self.changed = True


class TestWidgets(unittest.TestCase):
    # see test_focus_callback
    _did_blur = False
    _did_focus = False

    def assert_canvas_equals(self, canvas, expected):
        """
        Assert output to canvas is as expected.
        """
        output = ""
        for y in range(canvas.height):
            for x in range(canvas.width):
                char, _, _, _ = canvas.get_from(x, y)
                output += chr(char)
            output += "\n"
        self.assertEqual(output, expected)

    @staticmethod
    def process_keys(form, values, separator=None):
        """
        Inject a set of key events separated by a common key separator.
        """
        for new_value in values:
            if isinstance(new_value, int):
                form.process_event(KeyboardEvent(new_value))
            else:
                for char in new_value:
                    form.process_event(KeyboardEvent(ord(char)))
            if separator:
                form.process_event(KeyboardEvent(separator))

    @staticmethod
    def process_mouse(form, values):
        """
        Inject a set of mouse events.
        """
        for x, y, buttons in values:
            form.process_event(MouseEvent(x, y, buttons))

    def test_form_data(self):
        """
        Check Frame.data works as expected.
        """
        screen = MagicMock(spec=Screen, colours=8, unicode_aware=False)
        canvas = Canvas(screen, 10, 40, 0, 0)
        form = TestFrame(canvas)

        # Should be empty on construction
        self.assertEqual(form.data, {})

        # Should be blank values after saving.
        form.reset()
        form.save()
        self.assertEqual(
            form.data,
            {
                'CA': False,
                'CB': False,
                'CC': False,
                'TA': [''],
                'TB': '',
                'TC': '',
                'TD': '',
                'Things': 1
            })

    def test_rendering(self):
        """
        Check Frame renders as expected.
        """
        screen = MagicMock(spec=Screen, colours=8, unicode_aware=False)
        canvas = Canvas(screen, 10, 40, 0, 0)
        form = TestFrame(canvas)
        form.reset()

        # Check initial rendering
        form.update(0)
        self.assert_canvas_equals(
            canvas,
            "+--------------------------------------+\n" +
            "| Group 1:                             |\n" +
            "| My First                             O\n" +
            "| Box:                                 |\n" +
            "|                                      |\n" +
            "|                                      |\n" +
            "|                                      |\n" +
            "| Text1:                               |\n" +
            "| Text2:                               |\n" +
            "+--------------------------------------+\n")

        # Check scrolling works.  Should also test label splitting and ellipsis.
        form.move_to(0, 9, 8)
        form.update(1)
        self.assert_canvas_equals(
            canvas,
            "+--------------------------------------+\n" +
            "| Text3:                               |\n" +
            "|                                      |\n" +
            "| ----------------------------------   |\n" +
            "| Group 2:                             O\n" +
            "| A Longer   (X) Option 1              |\n" +
            "| Selection: ( ) Option 2              |\n" +
            "|            ( ) Option 3              |\n" +
            "| A very...  [ ] Field 1               |\n" +
            "+--------------------------------------+\n")

        # Now check button rendering.
        form.move_to(0, 18, 8)
        form.update(2)
        self.assert_canvas_equals(
            canvas,
            "+--------------------------------------+\n" +
            "|            [ ] Field 3               |\n" +
            "|                                      |\n" +
            "| ----------------------------------   |\n" +
            "|                                      |\n" +
            "| < Reset >  < View Data > < Quit >    |\n" +
            "|                                      |\n" +
            "|                                      O\n" +
            "|                                      |\n" +
            "+--------------------------------------+\n")

    def test_unicode_rendering(self):
        """
        Check Frame renders as expected for unicode environments.
        """
        screen = MagicMock(spec=Screen, colours=8, unicode_aware=True)
        canvas = Canvas(screen, 10, 40, 0, 0)
        form = TestFrame(canvas)
        form.reset()

        # Check initial rendering
        form.update(0)
        self.assert_canvas_equals(
            canvas,
            "┌──────────────────────────────────────┐\n" +
            "│ Group 1:                             │\n" +
            "│ My First                             █\n" +
            "│ Box:                                 ░\n" +
            "│                                      ░\n" +
            "│                                      ░\n" +
            "│                                      ░\n" +
            "│ Text1:                               ░\n" +
            "│ Text2:                               │\n" +
            "└──────────────────────────────────────┘\n")

        # Check scrolling works.  Should also test label splitting and ellipsis.
        form.move_to(0, 9, 8)
        form.update(1)
        self.assert_canvas_equals(
            canvas,
            "┌──────────────────────────────────────┐\n" +
            "│ Text3:                               │\n" +
            "│                                      ░\n" +
            "│ ──────────────────────────────────   ░\n" +
            "│ Group 2:                             █\n" +
            "│ A Longer   (•) Option 1              ░\n" +
            "│ Selection: ( ) Option 2              ░\n" +
            "│            ( ) Option 3              ░\n" +
            "│ A very...  [ ] Field 1               │\n" +
            "└──────────────────────────────────────┘\n")

        # Now check button rendering.
        form.move_to(0, 18, 8)
        form.update(2)
        self.assert_canvas_equals(
            canvas,
            "┌──────────────────────────────────────┐\n" +
            "│            [ ] Field 3               │\n" +
            "│                                      ░\n" +
            "│ ──────────────────────────────────   ░\n" +
            "│                                      ░\n" +
            "│ < Reset >  < View Data > < Quit >    ░\n" +
            "│                                      ░\n" +
            "│                                      █\n" +
            "│                                      │\n" +
            "└──────────────────────────────────────┘\n")

    def test_no_border(self):
        """
        Check that a Frame with nor border works
        """
        screen = MagicMock(spec=Screen, colours=8, unicode_aware=False)
        canvas = Canvas(screen, 10, 40, 0, 0)
        form = TestFrame(canvas, has_border=False)
        form.reset()

        # Check initial rendering
        form.update(0)
        self.assert_canvas_equals(
            canvas,
            "  Group 1:                              \n" +
            "  My First                              \n" +
            "  Box:                                  \n" +
            "                                        \n" +
            "                                        \n" +
            "                                        \n" +
            "  Text1:                                \n" +
            "  Text2:                                \n" +
            "  Text3:                                \n" +
            "                                        \n")

        # Check scrolling works.  Should also test label splitting and ellipsis.
        form.move_to(0, 10, 10)
        form.update(1)
        self.assert_canvas_equals(
            canvas,
            "  ------------------------------------  \n" +
            "  Group 2:                              \n" +
            "  A Longer    (X) Option 1              \n" +
            "  Selection:  ( ) Option 2              \n" +
            "              ( ) Option 3              \n" +
            "  A very si...[ ] Field 1               \n" +
            "              [ ] Field 2               \n" +
            "              [ ] Field 3               \n" +
            "                                        \n" +
            "  ------------------------------------  \n")

    def test_form_input(self):
        """
        Check Frame input works as expected.
        """
        screen = MagicMock(spec=Screen, colours=8, unicode_aware=False)
        canvas = Canvas(screen, 10, 40, 0, 0)
        form = TestFrame(canvas)
        form.reset()
        self.process_keys(form,
                          ["ABC\nDEF", "GHI", "jkl", "MN", " ", " ", "", " "],
                          Screen.KEY_TAB)
        form.save()
        self.assertEqual(
            form.data,
            {
                'CA': True,
                'CB': False,
                'CC': True,
                'TA': ['ABC', 'DEF'],
                'TB': 'GHI',
                'TC': 'jkl',
                'TD': 'MN',
                'Things': 1
            })

        # Check that forms ignore unrecognised events.
        event = object()
        self.assertEqual(event, form.process_event(event))

    def test_textbox_input(self):
        """
        Check TextBox input works as expected.
        """
        screen = MagicMock(spec=Screen, colours=8, unicode_aware=False)
        canvas = Canvas(screen, 10, 40, 0, 0)
        form = TestFrame(canvas)
        form.reset()

        # Check basic movement keys
        self.process_keys(form,  ["ABC", Screen.KEY_LEFT, "D"])
        form.save()
        self.assertEqual(form.data["TA"], ["ABDC"])
        self.process_keys(form,  [Screen.KEY_RIGHT, Screen.KEY_RIGHT, "E"])
        form.save()
        self.assertEqual(form.data["TA"], ["ABDCE"])
        self.process_keys(form,  ["\nFGH", Screen.KEY_UP, Screen.KEY_UP, "I"])
        form.save()
        self.assertEqual(form.data["TA"], ["ABDICE", "FGH"])
        self.process_keys(form,  [Screen.KEY_DOWN, Screen.KEY_DOWN, "J"])
        form.save()
        self.assertEqual(form.data["TA"], ["ABDICE", "FGHJ"])
        self.process_keys(form,  [Screen.KEY_HOME, "K"])
        form.save()
        self.assertEqual(form.data["TA"], ["ABDICE", "KFGHJ"])
        self.process_keys(form,  [Screen.KEY_END, "L"])
        form.save()
        self.assertEqual(form.data["TA"], ["ABDICE", "KFGHJL"])

        # Backspace - normal and wrapping lines
        self.process_keys(form,  [Screen.KEY_BACK])
        form.save()
        self.assertEqual(form.data["TA"], ["ABDICE", "KFGHJ"])
        self.process_keys(form,  [Screen.KEY_HOME, Screen.KEY_BACK])
        form.save()
        self.assertEqual(form.data["TA"], ["ABDICEKFGHJ"])

        # Check cursor line-wrapping
        self.process_keys(form,  ["\n"])
        form.save()
        self.assertEqual(form.data["TA"], ["ABDICE", "KFGHJ"])
        self.process_keys(form,  [Screen.KEY_LEFT, "M"])
        form.save()
        self.assertEqual(form.data["TA"], ["ABDICEM", "KFGHJ"])
        self.process_keys(form,  [Screen.KEY_RIGHT, "N"])
        form.save()
        self.assertEqual(form.data["TA"], ["ABDICEM", "NKFGHJ"])

        # Delete - normal and wrapping lines and at end of all data.
        self.process_keys(form,  [Screen.KEY_DELETE])
        form.save()
        self.assertEqual(form.data["TA"], ["ABDICEM", "NFGHJ"])
        self.process_keys(form,
                          [Screen.KEY_UP, Screen.KEY_END, Screen.KEY_DELETE])
        form.save()
        self.assertEqual(form.data["TA"], ["ABDICEMNFGHJ"])
        self.process_keys(form, [Screen.KEY_END, Screen.KEY_DELETE])
        form.save()
        self.assertEqual(form.data["TA"], ["ABDICEMNFGHJ"])

        # Check that the current focus ignores unknown events.
        event = object()
        self.assertEqual(event, form.process_event(event))

    def test_text_input(self):
        """
        Check Text input works as expected.
        """
        screen = MagicMock(spec=Screen, colours=8, unicode_aware=False)
        canvas = Canvas(screen, 10, 40, 0, 0)
        form = TestFrame(canvas)
        form.reset()

        # Check basic movement keys
        self.process_keys(form,  [Screen.KEY_TAB, "ABC"])
        form.save()
        self.assertEqual(form.data["TB"], "ABC")
        self.process_keys(form,  [Screen.KEY_HOME, "D"])
        form.save()
        self.assertEqual(form.data["TB"], "DABC")
        self.process_keys(form,  [Screen.KEY_END, "E"])
        form.save()
        self.assertEqual(form.data["TB"], "DABCE")
        self.process_keys(form,  [Screen.KEY_LEFT, "F"])
        form.save()
        self.assertEqual(form.data["TB"], "DABCFE")
        self.process_keys(form,  [Screen.KEY_RIGHT, "G"])
        form.save()
        self.assertEqual(form.data["TB"], "DABCFEG")

        # Backspace
        self.process_keys(form,  [Screen.KEY_BACK])
        form.save()
        self.assertEqual(form.data["TB"], "DABCFE")

        # Delete - including at end of data
        self.process_keys(form,  [Screen.KEY_DELETE])
        form.save()
        self.assertEqual(form.data["TB"], "DABCFE")
        self.process_keys(form,  [Screen.KEY_HOME, Screen.KEY_DELETE])
        form.save()
        self.assertEqual(form.data["TB"], "ABCFE")

        # Check that the current focus ignores unknown events.
        event = object()
        self.assertEqual(event, form.process_event(event))

    def test_validation(self):
        """
        Check free-form text validation works as expected.
        """
        screen = MagicMock(spec=Screen, colours=8, unicode_aware=False)
        canvas = Canvas(screen, 10, 40, 0, 0)
        form = TestFrame(canvas)
        form.reset()

        # Check that save still works with no validation.
        self.process_keys(form,  [Screen.KEY_TAB, Screen.KEY_TAB, "ABC"])
        form.save()
        self.assertEqual(form.data["TC"], "ABC")

        # Check that enforced validation throws exceptions as needed.
        with self.assertRaises(InvalidFields) as cm:
            form.save(validate=True)
        self.assertEqual(cm.exception.fields, ["TC"])

        # Check valid data doesn't throw anything.
        self.process_keys(form,
                          [Screen.KEY_BACK, Screen.KEY_BACK, Screen.KEY_BACK])
        form.save(validate=True)

        # Check functions work as well as regexp strings.
        self.process_keys(form, [Screen.KEY_TAB, "ABC"])
        with self.assertRaises(InvalidFields) as cm:
            form.save(validate=True)
        self.assertEqual(cm.exception.fields, ["TD"])

    def test_checkbox_input(self):
        """
        Check Checkbox input works as expected.
        """
        screen = MagicMock(spec=Screen, colours=8, unicode_aware=False)
        canvas = Canvas(screen, 10, 40, 0, 0)
        form = TestFrame(canvas)
        form.reset()

        # Check basic selection keys
        self.process_keys(
            form,
            [Screen.KEY_TAB, Screen.KEY_TAB, Screen.KEY_TAB, Screen.KEY_TAB,
             Screen.KEY_TAB, " "])
        form.save()
        self.assertEqual(form.data["CA"], True)
        self.process_keys(form, ["\n"])
        form.save()
        self.assertEqual(form.data["CA"], False)
        self.process_keys(form, ["\r"])
        form.save()
        self.assertEqual(form.data["CA"], True)

        # Check that the current focus ignores unknown events.
        event = object()
        self.assertEqual(event, form.process_event(event))

    def test_radiobutton_input(self):
        """
        Check RadioButton input works as expected.
        """
        screen = MagicMock(spec=Screen, colours=8, unicode_aware=False)
        canvas = Canvas(screen, 10, 40, 0, 0)
        form = TestFrame(canvas)
        form.reset()

        # Check basic selection keys - including limit checking
        self.process_keys(
            form,
            [Screen.KEY_TAB, Screen.KEY_TAB, Screen.KEY_TAB, Screen.KEY_TAB])
        form.save()
        self.assertEqual(form.data["Things"], 1)
        self.process_keys(form, [Screen.KEY_UP])
        form.save()
        self.assertEqual(form.data["Things"], 1)
        self.process_keys(form, [Screen.KEY_DOWN])
        form.save()
        self.assertEqual(form.data["Things"], 2)
        self.process_keys(form, [Screen.KEY_DOWN])
        form.save()
        self.assertEqual(form.data["Things"], 3)
        self.process_keys(form, [Screen.KEY_DOWN])
        form.save()
        self.assertEqual(form.data["Things"], 3)
        self.process_keys(form, [Screen.KEY_UP])
        form.save()
        self.assertEqual(form.data["Things"], 2)

        # Check that the current focus ignores unknown events.
        event = object()
        self.assertEqual(event, form.process_event(event))

    def test_mouse_input(self):
        """
        Check mouse input works as expected.
        """
        screen = MagicMock(spec=Screen, colours=8, unicode_aware=False)
        scene = MagicMock(spec=Scene)
        canvas = Canvas(screen, 10, 40, 0, 0)
        form = TestFrame(canvas)
        form.register_scene(scene)
        form.reset()

        # Check focus moves when clicked on a text or textbox
        self.process_mouse(form, [(29, 7, MouseEvent.LEFT_CLICK)])
        self.assertEqual(form._layouts[form._focus]._live_widget, 2)
        self.process_mouse(form, [(29, 2, MouseEvent.LEFT_CLICK)])
        self.assertEqual(form._layouts[form._focus]._live_widget, 1)

        # Check focus doesn't change on scroll or click outside of widgets
        self.process_mouse(form, [(0, 0, 0)])
        self.assertEqual(form._focus, 0)
        self.assertEqual(form._layouts[form._focus]._live_col, 1)
        self.assertEqual(form._layouts[form._focus]._live_widget, 1)
        self.process_mouse(form, [(39, 7, MouseEvent.LEFT_CLICK)])
        self.assertEqual(form._layouts[form._focus]._live_widget, 1)

        # Check focus moves when clicked on a checkbox or radiobutton
        self.process_mouse(form, [(29, 1, MouseEvent.LEFT_CLICK)])
        self.assertEqual(form._layouts[form._focus]._live_widget, 7)
        # Note that the above changes the Frame start-line.
        self.process_mouse(form, [(29, 5, MouseEvent.LEFT_CLICK)])
        self.assertEqual(form._layouts[form._focus]._live_widget, 9)

        # Check focus moves when hovering over a widget
        self.process_mouse(form, [(39, 7, MouseEvent.LEFT_CLICK), (3, 8, 0)])
        self.assertEqual(form._focus, 1)
        self.assertEqual(form._layouts[form._focus]._live_col, 0)
        self.assertEqual(form._layouts[form._focus]._live_widget, 0)

        # Check button click triggers an event.
        with self.assertRaises(StopApplication):
            self.process_mouse(form, [(30, 8, MouseEvent.LEFT_CLICK)])

        # Check that the current focus ignores unknown events.
        event = object()
        self.assertEqual(event, form.process_event(event))

    def test_widget_navigation(self):
        """
        Check widget tab stops work as expected.
        """
        screen = MagicMock(spec=Screen, colours=8, unicode_aware=False)
        canvas = Canvas(screen, 10, 40, 0, 0)
        form = TestFrame(canvas)
        form.reset()

        # Check default focus at start is first visible widget
        self.assertEqual(form._focus, 0)
        self.assertEqual(form._layouts[form._focus]._live_col, 1)
        self.assertEqual(form._layouts[form._focus]._live_widget, 1)

        # Check BACK_TAB reverses TAB.
        self.process_keys(form, [Screen.KEY_TAB])
        self.assertEqual(form._layouts[form._focus]._live_widget, 2)
        self.process_keys(form, [Screen.KEY_BACK_TAB])
        self.assertEqual(form._layouts[form._focus]._live_widget, 1)

        # Check BACK_TAB/TAB wraps around the form.
        self.process_keys(form, [Screen.KEY_BACK_TAB])
        self.assertEqual(form._focus, 1)
        self.process_keys(form, [Screen.KEY_TAB])
        self.assertEqual(form._focus, 0)

        # Tab out into text fields and check UP/DOWN keys.
        self.process_keys(form, [Screen.KEY_TAB, Screen.KEY_DOWN])
        self.assertEqual(form._layouts[form._focus]._live_widget, 3)
        self.process_keys(form, [Screen.KEY_UP])
        self.assertEqual(form._layouts[form._focus]._live_widget, 2)

        # Tab out into buttons and check LEFT/RIGHT keys.
        self.process_keys(form, [Screen.KEY_TAB, Screen.KEY_TAB, Screen.KEY_TAB,
                                 Screen.KEY_TAB, Screen.KEY_TAB, Screen.KEY_TAB,
                                 Screen.KEY_TAB])
        self.assertEqual(form._focus, 1)
        self.assertEqual(form._layouts[form._focus]._live_col, 1)
        self.assertEqual(form._layouts[form._focus]._live_widget, 0)

        self.process_keys(form, [Screen.KEY_RIGHT])
        self.assertEqual(form._layouts[form._focus]._live_col, 2)
        self.process_keys(form, [Screen.KEY_LEFT])
        self.assertEqual(form._layouts[form._focus]._live_col, 1)

    def test_list_box(self):
        """
        Check ListBox widget works as expected.
        """
        screen = MagicMock(spec=Screen, colours=8, unicode_aware=False)
        scene = MagicMock(spec=Scene)
        canvas = Canvas(screen, 10, 40, 0, 0)
        form = TestFrame2(canvas, [("One", 1), ("Two", 2)])
        form.register_scene(scene)
        form.reset()

        # Check we have a default value for our list.
        form.save()
        self.assertEqual(form.data, {"selected": "None", "contacts": 1})

        # Check that UP/DOWN change selection.
        self.process_keys(form, [Screen.KEY_DOWN])
        form.save()
        self.assertEqual(form.data, {"selected": "None", "contacts": 2})
        self.process_keys(form, [Screen.KEY_UP])
        form.save()
        self.assertEqual(form.data, {"selected": "None", "contacts": 1})

        # Check that the listbox is rendered correctly.
        form.update(0)
        self.assert_canvas_equals(
            canvas,
            "+------------ Test Frame 2 ------------+\n" +
            "|One                                   |\n" +
            "|Two                                   O\n" +
            "|                                      |\n" +
            "|                                      |\n" +
            "|                                      |\n" +
            "|--------------------------------------|\n" +
            "| < Add > < Edit > < Delete < Quit >   |\n" +
            "|Selected: None                        |\n" +
            "+--------------------------------------+\n")

        # Check that mouse input changes selection.
        self.process_mouse(form, [(2, 2, MouseEvent.LEFT_CLICK)])
        form.save()
        self.assertEqual(form.data, {"selected": "None", "contacts": 2})
        self.process_mouse(form, [(2, 1, MouseEvent.LEFT_CLICK)])
        form.save()
        self.assertEqual(form.data, {"selected": "None", "contacts": 1})

        # Check that enter key handles correctly.
        self.process_keys(form, [Screen.ctrl("m")])
        form.save()
        self.assertEqual(form.data, {"selected": "1", "contacts": 1})

        form.update(0)
        self.assert_canvas_equals(
            canvas,
            "+------------ Test Frame 2 ------------+\n" +
            "|One                                   |\n" +
            "|Two                                   O\n" +
            "|                                      |\n" +
            "|                                      |\n" +
            "|                                      |\n" +
            "|--------------------------------------|\n" +
            "| < Add > < Edit > < Delete < Quit >   |\n" +
            "|Selected: 1                           |\n" +
            "+--------------------------------------+\n")

        # Check that mouse double click handles correctly.
        self.process_mouse(form, [(2, 2, MouseEvent.DOUBLE_CLICK)])
        form.save()
        self.assertEqual(form.data, {"selected": "2", "contacts": 2})

        form.update(0)
        self.assert_canvas_equals(
            canvas,
            "+------------ Test Frame 2 ------------+\n" +
            "|One                                   |\n" +
            "|Two                                   O\n" +
            "|                                      |\n" +
            "|                                      |\n" +
            "|                                      |\n" +
            "|--------------------------------------|\n" +
            "| < Add > < Edit > < Delete < Quit >   |\n" +
            "|Selected: 2                           |\n" +
            "+--------------------------------------+\n")

        # Check that the current focus ignores unknown events.
        event = object()
        self.assertEqual(event, form.process_event(event))

<<<<<<< HEAD
    def test_title(self):
        """
        Check Frame titles work as expected.
        """
        screen = MagicMock(spec=Screen, colours=8, unicode_aware=False)
        scene = MagicMock(spec=Scene)
        canvas = Canvas(screen, 10, 40, 0, 0)
        form = TestFrame2(canvas, [("One", 1), ("Two", 2)])
        form.register_scene(scene)
        form.reset()

        # Check that the title is rendered correctly.
        form.update(0)
        self.assert_canvas_equals(
            canvas,
            "+------------ Test Frame 2 ------------+\n" +
            "|One                                   |\n" +
            "|Two                                   O\n" +
            "|                                      |\n" +
            "|                                      |\n" +
            "|                                      |\n" +
            "|--------------------------------------|\n" +
            "| < Add > < Edit > < Delete < Quit >   |\n" +
            "|Selected: None                        |\n" +
            "+--------------------------------------+\n")

        # Check that a new title is rendered correctly.
        form.title = "A New Title!"
        form.update(1)
        self.assert_canvas_equals(
            canvas,
            "+------------ A New Title! ------------+\n" +
            "|One                                   |\n" +
            "|Two                                   O\n" +
            "|                                      |\n" +
            "|                                      |\n" +
            "|                                      |\n" +
            "|--------------------------------------|\n" +
            "| < Add > < Edit > < Delete < Quit >   |\n" +
            "|Selected: None                        |\n" +
            "+--------------------------------------+\n")
=======
    def _on_focus(self):
        self._did_focus = True

    def _on_blur(self):
        self._did_blur = True

    def test_focus_callback(self):
        """
        Check that the _on_focus & _on_blur callbacks work as expected.
        """
        # Create a dummy screen
        screen = MagicMock(spec=Screen, colours=8, unicode_aware=False)
        scene = MagicMock(spec=Scene)
        canvas = Canvas(screen, 2, 40, 0, 0)

        # Create the form we want to test.
        form = Frame(canvas, canvas.height, canvas.width, has_border=False)
        layout = Layout([100], fill_frame=True)
        form.add_layout(layout)
        text = Text("Test")
        layout.add_widget(text)
        form.fix()
        # Ensure that none of the callbacks have been called yet.
        self.assertEqual(self._did_blur, False)
        self.assertEqual(self._did_focus, False)
        # Register the callbacks
        text._on_focus = self._on_focus
        text._on_blur = self._on_blur
        form.register_scene(scene)
        form.reset()

        # Blur the Text field
        self.process_keys(form, [Screen.KEY_TAB])
        # Ensure that the callback was called.
        self.assertEqual(self._did_blur, True)

        # Focus the Text field
        self.process_mouse(form, [(1, 20, MouseEvent.LEFT_CLICK)])
        # Ensure that the callback was called.
        self.assertEqual(self._did_focus, True)
>>>>>>> f7c51cab

    def test_multi_column_list_box(self):
        """
        Check MultiColumnListBox works as expected.
        """
        # Create a dummy screen.
        screen = MagicMock(spec=Screen, colours=8, unicode_aware=False)
        scene = MagicMock(spec=Scene)
        canvas = Canvas(screen, 10, 40, 0, 0)

        # Create the form we want to test.
        form = Frame(canvas, canvas.height, canvas.width, has_border=False)
        layout = Layout([100], fill_frame=True)
        mc_list = MultiColumnListBox(
            Widget.FILL_FRAME,
            [3, "4", ">4", "<4", ">10%", "100%"],
            [
                (["1", "2", "3", "4", "5", "6"], 1),
                (["11", "222", "333", "444", "555", "6"], 2),
                (["111", "2", "3", "4", "5", "6"], 3),
                (["1", "2", "33333", "4", "5", "6"], 4),
                (["1", "2", "3", "4", "5", "6666666666666666666666"], 5),
            ],
            titles=["A", "B", "C", "D", "E", "F"],
            name="mc_list")
        form.add_layout(layout)
        layout.add_widget(mc_list)
        form.fix()
        form.register_scene(scene)
        form.reset()

        # Check we have a default value for our list.
        form.save()
        self.assertEqual(form.data, {"mc_list": 1})

        # Check that UP/DOWN change selection.
        self.process_keys(form, [Screen.KEY_DOWN])
        form.save()
        self.assertEqual(form.data, {"mc_list": 2})
        self.process_keys(form, [Screen.KEY_UP])
        form.save()
        self.assertEqual(form.data, {"mc_list": 1})

        # Check that PGUP/PGDN change selection.
        self.process_keys(form, [Screen.KEY_PAGE_DOWN])
        form.save()
        self.assertEqual(form.data, {"mc_list": 5})
        self.process_keys(form, [Screen.KEY_PAGE_UP])
        form.save()
        self.assertEqual(form.data, {"mc_list": 1})

        # Check that the widget is rendered correctly.
        form.update(0)
        self.assert_canvas_equals(
            canvas,
            "A  B      C D      E F                  \n" +
            "1  2      3 4      5 6                  \n" +
            "11 222  333 444  555 6                  \n" +
            "...2      3 4      5 6                  \n" +
            "1  2   3... 4      5 6                  \n" +
            "1  2      3 4      5 6666666666666666666\n" +
            "                                        \n" +
            "                                        \n" +
            "                                        \n" +
            "                                        \n")

        # Check that mouse input changes selection.
        self.process_mouse(form, [(2, 2, MouseEvent.LEFT_CLICK)])
        form.save()
        self.assertEqual(form.data, {"mc_list": 2})
        self.process_mouse(form, [(2, 1, MouseEvent.LEFT_CLICK)])
        form.save()
        self.assertEqual(form.data, {"mc_list": 1})

        # Check that the start_line can be read and set - and enforces good behaviour
        mc_list.start_line = 0
        self.assertEqual(mc_list.start_line, 0)
        mc_list.start_line = len(mc_list.options) - 1
        self.assertEqual(mc_list.start_line, len(mc_list.options) - 1)
        mc_list.start_line = 10000000
        self.assertEqual(mc_list.start_line, len(mc_list.options) - 1)

        # Check that options can be read and set.
        mc_list.options = [(["a", "b", "c", "d", "e", "f"], 0)]
        self.assertEqual(mc_list.options, [(["a", "b", "c", "d", "e", "f"], 0)])
        mc_list.options = []
        self.assertEqual(mc_list.options, [])

        # Check that the form re-renders correctly afterwards.
        form.update(1)
        self.assert_canvas_equals(
            canvas,
            "A  B      C D      E F                  \n" +
            "                                        \n" +
            "                                        \n" +
            "                                        \n" +
            "                                        \n" +
            "                                        \n" +
            "                                        \n" +
            "                                        \n" +
            "                                        \n" +
            "                                        \n")

        # Check that the current focus ignores unknown events.
        event = object()
        self.assertEqual(event, form.process_event(event))

    def test_disabled_text(self):
        """
        Check disabled TextBox can be used for pre-formatted output.
        """
        # Create a dummy screen.
        screen = MagicMock(spec=Screen, colours=8, unicode_aware=False)
        scene = MagicMock(spec=Scene)
        canvas = Canvas(screen, 10, 40, 0, 0)

        # Create the form we want to test.
        form = Frame(canvas, canvas.height, canvas.width, has_border=False)
        layout = Layout([100], fill_frame=True)
        form.add_layout(layout)
        text_box = TextBox(1, as_string=True)
        text_box.disabled = True
        layout.add_widget(text_box)
        form.fix()
        form.register_scene(scene)
        form.reset()

        # Check that input has no effect on the programmed value.
        text_box.value = "A test"
        self.process_keys(form, ["A"])
        form.save()
        self.assertEqual(text_box.value, "A test")

        # Check that we can provide a custom colour.  Since the default palette has no "custom"
        # key, this will throw an exception.
        self.assertEqual(text_box._pick_colours("blah"), form.palette["disabled"])
        with self.assertRaises(KeyError) as cm:
            text_box.custom_colour = "custom"
            text_box._pick_colours("blah")
        self.assertIn("custom", str(cm.exception))

    def test_pop_up_widget(self):
        """
        Check widget tab stops work as expected.
        """
        def test_on_click(selection):
            raise NextScene(str(selection))

        screen = MagicMock(spec=Screen, colours=8, unicode_aware=False)
        scene = MagicMock(spec=Scene)
        canvas = Canvas(screen, 10, 40, 0, 0)
        form = PopUpDialog(canvas, "Message", ["Yes", "No"], test_on_click)
        form.register_scene(scene)
        form.reset()

        # Check that the pop-up is rendered correctly.
        form.update(0)
        self.assert_canvas_equals(
            canvas,
            "                                        \n" +
            "                                        \n" +
            "          +------------------+          \n" +
            "          |Message           |          \n" +
            "          |                  |          \n" +
            "          | < Yes >  < No >  |          \n" +
            "          +------------------+          \n" +
            "                                        \n" +
            "                                        \n" +
            "                                        \n")

        # Check that mouse input triggers the close function.
        with self.assertRaises(NextScene):
            self.process_mouse(form, [(14, 5, MouseEvent.LEFT_CLICK)])

        # Check that the pop-up swallows all events.
        event = object()
        self.assertIsNone(form.process_event(event))

    def test_cjk_popup(self):
        """
        Check PopUpDialog widgets work with CJK double-width characters.
        """
        # Apologies to anyone who actually speaks this language!  I just need some double-width
        # glyphs so have re-used the ones from the original bug report.
        screen = MagicMock(spec=Screen, colours=8, unicode_aware=False)
        scene = MagicMock(spec=Scene)
        canvas = Canvas(screen, 10, 40, 0, 0)
        form = PopUpDialog(canvas, u"你確定嗎？ 你確定嗎？ 你確定嗎？", [u"是", u"否"])
        form.register_scene(scene)
        form.reset()

        # Check that the pop-up is rendered correctly.
        form.update(0)
        self.assert_canvas_equals(
            canvas,
            "                                        \n" +
            "                                        \n" +
            "       +------------------------+       \n" +
            "       |你你確確定定嗎嗎？？ 你你確確定定嗎嗎？？   |       \n" +
            "       |你你確確定定嗎嗎？？              O       \n" +
            "       |                        |       \n" +
            "       |   < 是是 >      < 否否 >   |       \n" +
            "       +------------------------+       \n" +
            "                                        \n" +
            "                                        \n")

    def test_cjk_forms(self):
        """
        Check form widgets work with CJK characters.
        """
        # Create a dummy screen.
        screen = MagicMock(spec=Screen, colours=8, unicode_aware=False)
        scene = MagicMock(spec=Scene)
        canvas = Canvas(screen, 10, 40, 0, 0)

        # Create the form we want to test.
        form = Frame(canvas, canvas.height, canvas.width, has_border=False)
        layout = Layout([100], fill_frame=True)
        mc_list = MultiColumnListBox(
            4,
            [3, 5, 0],
            [
                (["1", "2", "3"], 1),
                ([u"你", u"確", u"定"], 2),
            ],
            titles=[u"你確定嗎？", u"你確定嗎？", u"你確定嗎？"])
        text = Text()
        text_box = TextBox(3)
        form.add_layout(layout)
        layout.add_widget(mc_list)
        layout.add_widget(text)
        layout.add_widget(text_box)
        form.fix()
        form.register_scene(scene)
        form.reset()

        # Set some interesting values...
        text.value = u"你確定嗎？ 你確定嗎？ 你確定嗎？"
        text_box.value = [u"你確定嗎", u"？"]

        # Check that the CJK characters render correctly - no really this is correctly aligned!
        form.update(0)
        self.assert_canvas_equals(
            canvas,
            u"你你 你你確確 你你確確定定嗎嗎？？                      \n" +
            u"1  2    3                               \n" +
            u"你你 確確   定定                              \n" +
            u"                                        \n" +
            u"你你確確定定嗎嗎？？ 你你確確定定嗎嗎？？ 你你確確定定嗎嗎？？        \n" +
            u"你你確確定定嗎嗎                                \n" +
            u"？？                                      \n" +
            u"                                        \n" +
            u"                                        \n" +
            u"                                        \n")

        # Check that mouse input takes into account the glyph width
        self.process_mouse(form, [(5, 4, MouseEvent.LEFT_CLICK)])
        self.process_keys(form, ["b"])
        self.process_mouse(form, [(2, 4, MouseEvent.LEFT_CLICK)])
        self.process_keys(form, ["p"])
        form.save()
        self.assertEqual(text.value, u"你p確b定嗎？ 你確定嗎？ 你確定嗎？")

        self.process_mouse(form, [(2, 5, MouseEvent.LEFT_CLICK)])
        self.process_keys(form, ["p"])
        self.process_mouse(form, [(1, 6, MouseEvent.LEFT_CLICK)])
        self.process_keys(form, ["b"])
        form.save()
        self.assertEqual(text_box.value, [u"你p確定嗎", u"b？"])

    def test_shadow(self):
        """
        Check Frames support shadows.
        """
        def test_on_click(selection):
            raise NextScene(str(selection))

        screen = MagicMock(spec=Screen, colours=8, unicode_aware=False)
        scene = MagicMock(spec=Scene)
        canvas = Canvas(screen, 10, 40, 0, 0)
        for y in range(10):
            canvas.print_at("X" * 40, 0, y)
        form = PopUpDialog(
            canvas, "Message", ["Yes", "No"], test_on_click, has_shadow=True)
        form.register_scene(scene)
        form.reset()

        # Check that the pop-up is rendered correctly.
        form.update(0)
        self.assert_canvas_equals(
            canvas,
            "XXXXXXXXXXXXXXXXXXXXXXXXXXXXXXXXXXXXXXXX\n" +
            "XXXXXXXXXXXXXXXXXXXXXXXXXXXXXXXXXXXXXXXX\n" +
            "XXXXXXXXXX+------------------+XXXXXXXXXX\n" +
            "XXXXXXXXXX|Message           |XXXXXXXXXX\n" +
            "XXXXXXXXXX|                  |XXXXXXXXXX\n" +
            "XXXXXXXXXX| < Yes >  < No >  |XXXXXXXXXX\n" +
            "XXXXXXXXXX+------------------+XXXXXXXXXX\n" +
            "XXXXXXXXXXXXXXXXXXXXXXXXXXXXXXXXXXXXXXXX\n" +
            "XXXXXXXXXXXXXXXXXXXXXXXXXXXXXXXXXXXXXXXX\n" +
            "XXXXXXXXXXXXXXXXXXXXXXXXXXXXXXXXXXXXXXXX\n")

    def test_clone(self):
        """
        Check Frame cloning works.
        """
        def test_on_click(selection):
            raise NextScene(str(selection))

        screen = MagicMock(spec=Screen, colours=8, unicode_aware=False)
        scene = MagicMock(spec=Scene)
        scene2 = Scene([], 10)
        canvas = Canvas(screen, 10, 40, 0, 0)

        # Check that pop-up dialogs get copied to the new Scene
        form = PopUpDialog(
            canvas, "Message", ["Yes", "No"], test_on_click, has_shadow=True)
        form.register_scene(scene)
        form.clone(canvas, scene2)
        self.assertEqual(len(scene2.effects), 1)
        self.assertEqual(scene2.effects[0]._text, "Message")
        self.assertEqual(scene2.effects[0]._buttons, ["Yes", "No"])

        # Check that normal Frame data gets copied to the new Scene.
        frame = TestFrame(canvas)
        frame2 = TestFrame(canvas)
        scene2 = Scene([frame2], 10)
        frame.register_scene(scene)
        frame2.register_scene(scene)
        frame.data = {"TA": "something"}
        frame2.data = {}

        self.assertEqual(frame2.data, {})
        self.assertNotEqual(frame2.data, frame.data)
        frame.clone(canvas, scene2)
        self.assertEqual(frame2.data, frame.data)

    def test_frame_rate(self):
        """
        Check Frame rate limiting works as expected.
        """
        screen = MagicMock(spec=Screen, colours=8, unicode_aware=False)
        canvas = Canvas(screen, 10, 40, 0, 0)
        form = TestFrame(canvas)
        form.reset()

        # With no special CPU consideration, and a cursor to animate, there
        # should be a 5 frame pause.
        self.assertEqual(form.reduce_cpu, False)
        self.assertEqual(form.frame_update_count, 5)

        # Shift focus away from a text input (to get no cursor animation).
        self.process_keys(form, [Screen.KEY_BACK_TAB])

        # With no special CPU consideration, and no cursors to animate, there
        # should be a (very!) long pause.
        self.assertEqual(form.reduce_cpu, False)
        self.assertEqual(form.frame_update_count, 1000000)

    def test_cpu_saving(self):
        """
        Check Frame rate limiting is even more extreme when in cpu saving mode.
        """
        screen = MagicMock(spec=Screen, colours=8, unicode_aware=False)
        canvas = Canvas(screen, 10, 40, 0, 0)
        form = TestFrame(canvas, reduce_cpu=True)
        form.reset()

        # In this mode, it shouldn't matter where we are on the Frame - all
        # widgets will basically say they don't need animation.
        self.assertEqual(form.reduce_cpu, True)
        self.assertEqual(form.frame_update_count, 1000000)

        # Shift focus away from a text input, just to be sure.
        self.process_keys(form, [Screen.KEY_BACK_TAB])
        self.assertEqual(form.frame_update_count, 1000000)

    def test_stop_frame(self):
        """
        Check Frames always request no end to the Scene.
        """
        screen = MagicMock(spec=Screen, colours=8, unicode_aware=False)
        canvas = Canvas(screen, 10, 40, 0, 0)
        form = TestFrame(canvas, reduce_cpu=True)
        self.assertEqual(form.stop_frame, -1)

    def test_empty_frame(self):
        """
        Check empty Frames still work.
        """
        screen = MagicMock(spec=Screen, colours=8, unicode_aware=False)
        canvas = Canvas(screen, 10, 40, 0, 0)
        scene = MagicMock(spec=Scene)
        form = TestFrame3(canvas)
        form.register_scene(scene)
        form.reset()

        # Check all keyboard events get swallowed
        self.assertIsNone(form.process_event(KeyboardEvent(ord("A"))))

        # Check Mouse events over the Frame are swallowed and others allowed
        # to bubble down the input stack.
        self.assertIsNone(
            form.process_event(MouseEvent(20, 5, MouseEvent.LEFT_CLICK)))
        self.assertIsNotNone(
            form.process_event(MouseEvent(5, 5, MouseEvent.LEFT_CLICK)))

        # Check form data is empty.
        form.save()
        self.assertEqual(form.data, {})

    def test_label_change(self):
        """
        Check Labels can be dynamically updated.
        """
        screen = MagicMock(spec=Screen, colours=8, unicode_aware=False)
        canvas = Canvas(screen, 10, 40, 0, 0)
        form = TestFrame(canvas)
        form.reset()

        # Check initial rendering
        form.update(0)
        self.assert_canvas_equals(
            canvas,
            "+--------------------------------------+\n" +
            "| Group 1:                             |\n" +
            "| My First                             O\n" +
            "| Box:                                 |\n" +
            "|                                      |\n" +
            "|                                      |\n" +
            "|                                      |\n" +
            "| Text1:                               |\n" +
            "| Text2:                               |\n" +
            "+--------------------------------------+\n")

        # Check dynamic updates change the rendering.
        form.label.text = "New text here:"
        form.update(0)
        self.assert_canvas_equals(
            canvas,
            "+--------------------------------------+\n" +
            "| New text here:                       |\n" +
            "| My First                             O\n" +
            "| Box:                                 |\n" +
            "|                                      |\n" +
            "|                                      |\n" +
            "|                                      |\n" +
            "| Text1:                               |\n" +
            "| Text2:                               |\n" +
            "+--------------------------------------+\n")

    def test_label_height(self):
        """
        Check Labels can be dynamically updated.
        """
        screen = MagicMock(spec=Screen, colours=8, unicode_aware=False)
        canvas = Canvas(screen, 10, 40, 0, 0)
        form = TestFrame(canvas, label_height=2)
        form.reset()

        # Check Label obeys required height
        form.update(0)
        self.assert_canvas_equals(
            canvas,
            "+--------------------------------------+\n" +
            "| Group 1:                             |\n" +
            "|                                      O\n" +
            "| My First                             |\n" +
            "| Box:                                 |\n" +
            "|                                      |\n" +
            "|                                      |\n" +
            "|                                      |\n" +
            "| Text1:                               |\n" +
            "+--------------------------------------+\n")

        # Now check wrapping works too...
        form.label.text = "A longer piece of text that should wrap across multiple lines:"
        form.update(1)
        self.assert_canvas_equals(
            canvas,
            "+--------------------------------------+\n" +
            "| A longer piece of text that should   |\n" +
            "| wrap across multiple lines:          O\n" +
            "| My First                             |\n" +
            "| Box:                                 |\n" +
            "|                                      |\n" +
            "|                                      |\n" +
            "|                                      |\n" +
            "| Text1:                               |\n" +
            "+--------------------------------------+\n")

    @patch("os.path.isdir")
    @patch("os.stat")
    @patch("os.listdir")
    def test_file_browser(self, mock_list, mock_stat, mock_path):
        """
        Check FileBrowser widget works as expected.
        """
        # First we need to mock out the file system calls to have a regressible test
        if sys.platform == "win32":
            self.skipTest("File names wrong for windows")

        mock_list.return_value = ["A Directory", "A File"]
        mock_result = MagicMock()
        mock_result.st_mtime = 0
        mock_result.st_size = 10000
        mock_stat.return_value = mock_result
        mock_path.side_effect = lambda x: "File" not in x

        # Now set up the Frame ready for testing
        screen = MagicMock(spec=Screen, colours=8, unicode_aware=False)
        scene = MagicMock(spec=Scene)
        canvas = Canvas(screen, 10, 40, 0, 0)
        form = TestFrame4(canvas)
        form.register_scene(scene)
        form.reset()

        # Check we have a default value for our list.
        form.save()
        self.assertIsNone(form.selected)
        self.assertIsNone(form.highlighted)
        self.assertEqual(form.data, {"file_list": None})

        # Check that the listbox is rendered correctly.
        form.update(0)
        self.assert_canvas_equals(
            canvas,
            "/                     Size Last modified\n" +
            "|-+ A Directory               1970-01-01\n" +
            "|-- A File              9K    1970-01-01\n" +
            "                                        \n" +
            "                                        \n" +
            "                                        \n" +
            "                                        \n" +
            "                                        \n" +
            "                                        \n" +
            "                                        \n")

        # Check that mouse inpput changes selection.
        self.process_mouse(form, [(2, 2, MouseEvent.LEFT_CLICK)])
        form.save()
        self.assertEqual(form.data, {"file_list": "/A File"})
        self.assertEqual(form.highlighted, "/A File")
        self.assertIsNone(form.selected)

        # Check that UP/DOWN change selection.
        self.process_keys(form, [Screen.KEY_UP])
        form.save()
        self.assertEqual(form.data, {"file_list": "/A Directory"})
        self.assertEqual(form.highlighted, "/A Directory")
        self.assertIsNone(form.selected)

        # Check that enter key handles correctly on directories.
        self.process_keys(form, [Screen.ctrl("m")])
        self.assertEqual(form.highlighted, "/A Directory/..")
        self.assertIsNone(form.selected)
        form.update(1)
        self.assert_canvas_equals(
            canvas,
            "/A Directory          Size Last modified\n" +
            "|-+ ..                                  \n" +
            "|-+ A Directory               1970-01-01\n" +
            "|-- A File              9K    1970-01-01\n" +
            "                                        \n" +
            "                                        \n" +
            "                                        \n" +
            "                                        \n" +
            "                                        \n" +
            "                                        \n")

        # Check that enter key handles correctly on files.
        self.process_keys(form, [Screen.KEY_DOWN, Screen.KEY_DOWN, Screen.ctrl("m")])
        self.assertEqual(form.highlighted, "/A Directory/A File")
        self.assertEqual(form.selected, "/A Directory/A File")

    def test_date_picker(self):
        """
        Check DatePicker widget works as expected.
        """
        # Now set up the Frame ready for testing
        screen = MagicMock(spec=Screen, colours=8, unicode_aware=False)
        scene = Scene([], duration=-1)
        canvas = Canvas(screen, 10, 40, 0, 0)
        form = TestFrame5(canvas)
        scene.add_effect(form)
        scene.reset()

        # Check that the listbox is rendered correctly.
        for effect in scene.effects:
            effect.update(0)
        self.assert_canvas_equals(
            canvas,
            "+--------------------------------------+\n" +
            "|Date: 02/Jan/2017                     |\n" +
            "|Time: 12:00:59                        O\n" +
            "|                                      |\n" +
            "|                                      |\n" +
            "|                                      |\n" +
            "|                                      |\n" +
            "|                                      |\n" +
            "|                                      |\n" +
            "+--------------------------------------+\n")

        # Check that enter key brings up edit pop-up
        self.process_keys(scene, [Screen.ctrl("m")])
        self.assertFalse(form.changed)
        for effect in scene.effects:
            effect.update(1)
        self.assert_canvas_equals(
            canvas,
            "+-----|01     2016|--------------------+\n" +
            "|Date:|02/Jan/2017|                    |\n" +
            "|Time:|03 Feb 2018|                    O\n" +
            "|     +-----------+                    |\n" +
            "|                                      |\n" +
            "|                                      |\n" +
            "|                                      |\n" +
            "|                                      |\n" +
            "|                                      |\n" +
            "+--------------------------------------+\n")

        # Check that you can't select an invalid date.
        self.process_keys(scene, ["31", "Feb", Screen.ctrl("m")], separator=Screen.KEY_TAB)
        self.assertFalse(form.changed)
        for effect in scene.effects:
            effect.update(2)
        self.assert_canvas_equals(
            canvas,
            "+-----|30 Jan 2016|--------------------+\n" +
            "|Date:|31/Feb/2017|                    |\n" +
            "|Time:|   Mar 2018|                    O\n" +
            "|     +-----------+                    |\n" +
            "|                                      |\n" +
            "|                                      |\n" +
            "|                                      |\n" +
            "|                                      |\n" +
            "|                                      |\n" +
            "+--------------------------------------+\n")

        # Check that a valid date updates the value - wait one second to allow search to reset.
        sleep(1)
        self.process_keys(scene, ["15", "Jun", Screen.ctrl("m")], separator=Screen.KEY_TAB)
        self.assertTrue(form.changed)
        for effect in scene.effects:
            effect.update(2)
        self.assert_canvas_equals(
            canvas,
            "+--------------------------------------+\n" +
            "|Date: 15/Jun/2017                     |\n" +
            "|Time: 12:00:59                        O\n" +
            "|                                      |\n" +
            "|                                      |\n" +
            "|                                      |\n" +
            "|                                      |\n" +
            "|                                      |\n" +
            "|                                      |\n" +
            "+--------------------------------------+\n")
        self.assertEquals(form.date_widget.value, date(2017, 6, 15))

    def test_time_picker(self):
        """
        Check TimePicker widget works as expected.
        """
        # Now set up the Frame ready for testing
        screen = MagicMock(spec=Screen, colours=8, unicode_aware=False)
        scene = Scene([], duration=-1)
        canvas = Canvas(screen, 10, 40, 0, 0)
        form = TestFrame5(canvas)
        scene.add_effect(form)
        scene.reset()

        # Check that the listbox is rendered correctly.
        for effect in scene.effects:
            effect.update(0)
        self.assertFalse(form.changed)
        self.assert_canvas_equals(
            canvas,
            "+--------------------------------------+\n" +
            "|Date: 02/Jan/2017                     |\n" +
            "|Time: 12:00:59                        O\n" +
            "|                                      |\n" +
            "|                                      |\n" +
            "|                                      |\n" +
            "|                                      |\n" +
            "|                                      |\n" +
            "|                                      |\n" +
            "+--------------------------------------+\n")

        # Check that enter key brings up edit pop-up
        self.process_keys(scene, [Screen.KEY_DOWN, Screen.ctrl("m")])
        for effect in scene.effects:
            effect.update(1)
        self.assertFalse(form.changed)
        self.assert_canvas_equals(
            canvas,
            "+-----+--------+-----------------------+\n" +
            "|Date:|11    58|17                     |\n" +
            "|Time:|12:00:59|                       O\n" +
            "|     |13 01   |                       |\n" +
            "|     +--------+                       |\n" +
            "|                                      |\n" +
            "|                                      |\n" +
            "|                                      |\n" +
            "|                                      |\n" +
            "+--------------------------------------+\n")

        # Check that we can change the time with cursors keys and mouse selection - and click out
        # to exit.
        self.process_mouse(scene, [(7, 1, MouseEvent.LEFT_CLICK)])
        self.process_keys(scene, [Screen.KEY_TAB, Screen.KEY_DOWN, Screen.KEY_TAB, Screen.KEY_UP])
        self.process_mouse(scene, [(10, 10, MouseEvent.LEFT_CLICK)])
        self.assertTrue(form.changed)
        for effect in scene.effects:
            effect.update(2)
        self.assert_canvas_equals(
            canvas,
            "+--------------------------------------+\n" +
            "|Date: 02/Jan/2017                     |\n" +
            "|Time: 11:01:58                        O\n" +
            "|                                      |\n" +
            "|                                      |\n" +
            "|                                      |\n" +
            "|                                      |\n" +
            "|                                      |\n" +
            "|                                      |\n" +
            "+--------------------------------------+\n")
        self.assertEquals(form.time_widget.value, time(11, 1, 58))

    def test_background(self):
        """
        Check Background widget works as expected.
        """
        screen = MagicMock(spec=Screen, colours=8, unicode_aware=False)
        scene = MagicMock(spec=Scene)
        canvas = Canvas(screen, 10, 40, 0, 0)
        form = Background(canvas, bg=7)
        form.register_scene(scene)
        form.reset()

        # Check that the widget is rendered correctly.
        form.update(0)
        for y in range(canvas.height):
            for x in range(canvas.width):
                char, _, _, bg = canvas.get_from(x, y)
                self.assertEquals(char, ord(" "))
                self.assertEquals(bg, 7)

    def test_find_widget(self):
        """
        Check find_widget works as expected.
        """
        # Set up the Frame ready for testing
        screen = MagicMock(spec=Screen, colours=8, unicode_aware=False)
        scene = Scene([], duration=-1)
        canvas = Canvas(screen, 10, 40, 0, 0)
        form = TestFrame5(canvas)
        scene.add_effect(form)
        scene.reset()

        # Can't find a non-existent widget
        self.assertIsNone(form.find_widget("ABLAH"))

        # Can find a defined widget
        self.assertEquals(form.find_widget("date"), form.date_widget)

    def test_password(self):
        """
        Check that we can do password input on Text widgets.
        """
        # Create a dummy screen.
        screen = MagicMock(spec=Screen, colours=8, unicode_aware=False)
        scene = MagicMock(spec=Scene)
        canvas = Canvas(screen, 2, 40, 0, 0)

        # Create the form we want to test.
        form = Frame(canvas, canvas.height, canvas.width, has_border=False)
        layout = Layout([100], fill_frame=True)
        form.add_layout(layout)
        text = Text("Password", hide_char="*")
        layout.add_widget(text)
        form.fix()
        form.register_scene(scene)
        form.reset()

        # Check that input still saves off values as expected
        self.process_keys(form, ["1234"])
        form.save()
        self.assertEqual(text.value, "1234")

        # Check that it is drawn with the obscuring charav=cter, though.
        form.update(0)
        self.assert_canvas_equals(
            canvas,
            "Password ****                           \n" +
            "                                        \n")

if __name__ == '__main__':
    unittest.main()<|MERGE_RESOLUTION|>--- conflicted
+++ resolved
@@ -226,10 +226,6 @@
 
 
 class TestWidgets(unittest.TestCase):
-    # see test_focus_callback
-    _did_blur = False
-    _did_focus = False
-
     def assert_canvas_equals(self, canvas, expected):
         """
         Assert output to canvas is as expected.
@@ -850,7 +846,6 @@
         event = object()
         self.assertEqual(event, form.process_event(event))
 
-<<<<<<< HEAD
     def test_title(self):
         """
         Check Frame titles work as expected.
@@ -892,17 +887,17 @@
             "| < Add > < Edit > < Delete < Quit >   |\n" +
             "|Selected: None                        |\n" +
             "+--------------------------------------+\n")
-=======
-    def _on_focus(self):
-        self._did_focus = True
-
-    def _on_blur(self):
-        self._did_blur = True
 
     def test_focus_callback(self):
         """
         Check that the _on_focus & _on_blur callbacks work as expected.
         """
+        def _on_focus():
+            self._did_focus = True
+
+        def _on_blur():
+            self._did_blur = True
+
         # Create a dummy screen
         screen = MagicMock(spec=Screen, colours=8, unicode_aware=False)
         scene = MagicMock(spec=Scene)
@@ -912,28 +907,26 @@
         form = Frame(canvas, canvas.height, canvas.width, has_border=False)
         layout = Layout([100], fill_frame=True)
         form.add_layout(layout)
-        text = Text("Test")
-        layout.add_widget(text)
+        layout.add_widget(Text("Test"))
+        layout.add_widget(Text("Test2", on_blur=_on_blur, on_focus=_on_focus))
         form.fix()
-        # Ensure that none of the callbacks have been called yet.
+        form.register_scene(scene)
+        form.reset()
+
+        # Reset state for test
+        self._did_blur = False
+        self._did_focus = False
+
+        # Tab round to move the focus - check it has called the right function.
+        self.process_keys(form, [Screen.KEY_TAB])
         self.assertEqual(self._did_blur, False)
+        self.assertEqual(self._did_focus, True)
+
+        # Reset the state and Now move the focus away with the mouse.
+        self._did_focus = False
+        self.process_mouse(form, [(0, 0, MouseEvent.LEFT_CLICK)])
+        self.assertEqual(self._did_blur, True)
         self.assertEqual(self._did_focus, False)
-        # Register the callbacks
-        text._on_focus = self._on_focus
-        text._on_blur = self._on_blur
-        form.register_scene(scene)
-        form.reset()
-
-        # Blur the Text field
-        self.process_keys(form, [Screen.KEY_TAB])
-        # Ensure that the callback was called.
-        self.assertEqual(self._did_blur, True)
-
-        # Focus the Text field
-        self.process_mouse(form, [(1, 20, MouseEvent.LEFT_CLICK)])
-        # Ensure that the callback was called.
-        self.assertEqual(self._did_focus, True)
->>>>>>> f7c51cab
 
     def test_multi_column_list_box(self):
         """
